// Minimum supported NodeJS version: v12.9.0
const NODE_MAJOR_VERSION = process.versions.node.split('.')[0];
if (NODE_MAJOR_VERSION < 12) {
    throw new Error('Requires Node 12 (or higher)');
}

// Imports
const http = require('http');
const fs = require('fs');
const crypto = require('crypto');

// Command line parsing
if (process.argv.length != 6) {
    console.log(`Usage: node example-client.js <public mirror host> <public mirror port> <key file> <request>`);
    console.log(`For example: node example-client.js 127.0.0.1 9091 mirror-client.pem '{"GetBlock": {"block": 0}}'`);
    console.log('To generate keys please run the generate-rsa-keypair binary. See README.md for more details')
    return;
}

let public_mirror_host = process.argv[2];
let public_mirror_port = process.argv[3];
let key_file = process.argv[4];
let request = process.argv[5];

// Load key
let key_bytes = fs.readFileSync(key_file)
if (!key_bytes) {
    throw 'Failed loading key';
}
let key = crypto.createPublicKey(key_bytes);
if (!key) {
    throw 'Failed creating key';
}

// Ensure the key is 4096 bits (outputs 512-byte chunks).
const KEY_SIZE = 512;

let test_data = encrypt([1, 2, 3]);
if (test_data.length != KEY_SIZE) {
    throw `Key is not 4096-bit, encrypted output chunk size returned was ${test_data.length}`;
}

// Prepare request
let encrypted_request = encrypt(request);
let post_data = JSON.stringify({
    payload: [...encrypted_request],
});
// Send request to server
let req = http.request({
    host: public_mirror_host,
    port: public_mirror_port,
    timeout: 120000,
<<<<<<< HEAD
    path: '/signed-request',
	method: 'POST',
	headers: {
	    'Content-Type': 'application/json',
	    'Content-Length': Buffer.byteLength(post_data)
	}
}, (response) => {
    	let buf = []
        response.on('data', (chunk) => {
            buf.push(chunk)
        });

        response.on('end', () => {
            if(response.statusCode == 200) {
                let result = decrypt(Buffer.concat(buf)).toString();
                console.log(result);
            } else {
                console.log(`Http error, status: ${response.statusCode}: ${buf}`)
            }
        });

        response.on('error', (error) => {
            console.log('error occured while reading response:', error);
        })
=======
    path: '/encrypted-request',
    method: 'POST',
    headers: {
        'Content-Type': 'application/json',
        'Content-Length': Buffer.byteLength(post_data)
>>>>>>> 55bbaa76
    }
}, (response) => {
    let buf = []
    response.on('data', (chunk) => {
        buf.push(chunk)
    });

    response.on('end', () => {
        if (response.statusCode == 200) {
            let result = decrypt(Buffer.concat(buf)).toString();
            console.log(result);
        } else {
            console.log(`Http error, status: ${response.statusCode}: ${buf}`)
        }
    });

    response.on('error', (error) => {
        console.log('error occured while reading response:', error);
    })
}
)
req.write(post_data)
req.end()

// Crypto utilities
function encrypt(buf) {
    let res = [];

    // Each encrypted chunk must be no longer than the length of the public modulus minus padding size.
    // PKCS1 is 11 bytes of padding (which is also defined as PKCS1_PADDING_LEN in the rust code).
    const MAX_CHUNK_SIZE = KEY_SIZE - 11;

    while (buf.length > 0) {
        let data = buf.slice(0, MAX_CHUNK_SIZE);
        buf = buf.slice(data.length);

        res.push(crypto.publicEncrypt({
            key: key,
            padding: crypto.constants.RSA_PKCS1_PADDING,
        }, Buffer.from(data)));
    }

    return Buffer.concat(res)
}

function decrypt(buf) {
    let res = [];

    while (buf.length > 0) {
        let data = buf.slice(0, KEY_SIZE);
        buf = buf.slice(data.length);

        res.push(crypto.publicDecrypt({
            key,
            padding: crypto.constants.RSA_PKCS1_PADDING,
        }, Buffer.from(data)));
    }

    return Buffer.concat(res)
}

function sign(buf) {
    return crypto.sign(null, Buffer.from(buf), {key, passphrase: ''})
}<|MERGE_RESOLUTION|>--- conflicted
+++ resolved
@@ -50,38 +50,11 @@
     host: public_mirror_host,
     port: public_mirror_port,
     timeout: 120000,
-<<<<<<< HEAD
-    path: '/signed-request',
-	method: 'POST',
-	headers: {
-	    'Content-Type': 'application/json',
-	    'Content-Length': Buffer.byteLength(post_data)
-	}
-}, (response) => {
-    	let buf = []
-        response.on('data', (chunk) => {
-            buf.push(chunk)
-        });
-
-        response.on('end', () => {
-            if(response.statusCode == 200) {
-                let result = decrypt(Buffer.concat(buf)).toString();
-                console.log(result);
-            } else {
-                console.log(`Http error, status: ${response.statusCode}: ${buf}`)
-            }
-        });
-
-        response.on('error', (error) => {
-            console.log('error occured while reading response:', error);
-        })
-=======
     path: '/encrypted-request',
     method: 'POST',
     headers: {
         'Content-Type': 'application/json',
         'Content-Length': Buffer.byteLength(post_data)
->>>>>>> 55bbaa76
     }
 }, (response) => {
     let buf = []
