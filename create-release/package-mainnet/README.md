# Full Service Mirror, Full Service, & Ledger Validator Node (LVN)

## Requirements

MobileCoin's full-service, full-service mirrors, and ledger-validator-node are developed using the environment specified in [this Dockerfile](https://github.com/mobilecoinfoundation/mobilecoin/blob/bdd5ded7aff9b8a86bd10c568a1f2bcf1ee20d27/docker/Dockerfile).

## Ledger Validator Node & Full Service

The first step is to launch Full Service and the Ledger Validator Node (LVN)

A service that is capable of syncing the ledger from the consensus network, relaying transactions to it and proxying fog report resolution.

The Ledger Validator Node exposes a GRPC service that provides access to its local ledger, transaction relaying and fog report request relaying.

Using the `--validator` command line argument for `full-service`, this allows running `full-service` on a machine that is not allowed to make outside connections to the internet \
but can connect to a host running the LVN.

1. Run the Ledger Validator Node (LVN)

    NOTE: To run the Ledger Validator Node with TLS, see the section [TLS between full-service and LVN](#tls-between-full-service-and-lvn).

    ```sh
    mkdir -p ./lvn-dbs
    ./bin/mc-validator-service \
       --ledger-db ./lvn-dbs/ledger-db/ \
       --peer mc://node1.prod.mobilecoinww.com/ \
       --peer mc://node2.prod.mobilecoinww.com/ \
       --tx-source-url https://ledger.mobilecoinww.com/node1.prod.mobilecoinww.com \
       --tx-source-url https://ledger.mobilecoinww.com/node2.prod.mobilecoinww.com \
       --listen-uri insecure-validator://localhost:5554/
    ```

    NOTE: the `insecure-` prefix indicates the connection is going over plaintext, as opposed to TLS. If you wish to run with TLS, skip to the next section.

    At this point the LVN is running and accepting connections on port 5554.


2. Run Full Service

    ```sh
    mkdir -p ./fs-dbs/wallet-db/
    ./bin/full-service \
       --wallet-db ./fs-dbs/wallet-db/wallet.db \
       --ledger-db ./fs-dbs/ledger-db/ \
       --validator insecure-validator://localhost:5554/ \
       --fog-ingest-enclave-css $(pwd)/ingest-enclave.css
    ```

    Notice how `--validator` replaced `--peer` and `--tx-source-url`.

### TLS between full-service and LVN

1. The GRPC connection between `full-service` and `mc-ledger-validator` can optionally be TLS-encrypted. If you wish to use TLS for that, you'll need a certificate file and the matching private key for it. For testing purposes you can generate your own self-signed certificate:

    ```
    $ openssl req -x509 -sha256 -nodes -newkey rsa:2048 -days 365 -keyout server.key -out server.crt

    Generating a 2048 bit RSA private key
    ....................+++
    .............+++
    writing new private key to 'server.key'
    -----
    You are about to be asked to enter information that will be incorporated
    into your certificate request.
    What you are about to enter is what is called a Distinguished Name or a DN.
    There are quite a few fields but you can leave some blank
    For some fields there will be a default value,
    If you enter '.', the field will be left blank.
    -----
    Country Name (2 letter code) []:US
    State or Province Name (full name) []:California
    Locality Name (eg, city) []:San Francisco
    Organization Name (eg, company) []:My Test Company
    Organizational Unit Name (eg, section) []:Test Unit
    Common Name (eg, fully qualified host name) []:localhost
    Email Address []:test@test.com
    ```


    Note that the `Common Name` needs to match the hostname which you would be using to connect to the public side (that has the GRPC listening port).

2. Now, you can run the LVN with TLS enabled:

    ```sh
    mkdir -p ./lvn-dbs
    ./bin/mc-validator-service \
       --ledger-db ./lvn-dbs/ledger-db/ \
       --peer mc://node1.prod.mobilecoinww.com/ \
       --peer mc://node2.prod.mobilecoinww.com/ \
       --tx-source-url https://ledger.mobilecoinww.com/node1.prod.mobilecoinww.com \
       --tx-source-url https://ledger.mobilecoinww.com/node2.prod.mobilecoinww.com \
       --listen-uri "validator://localhost:5554/?tls-chain=server.crt&tls-key=server.key"
    ```

    Notice that the `--listen-uri` argument has changed and points to the key and certificate you generated.

3. Once the LVN is running, you will need to run `full-service`:

    ```sh
    mkdir -p ./fs-dbs/wallet-db/
    ./bin/full-service \
       --wallet-db ./fs-dbs/wallet-db/wallet.db \
       --ledger-db ./fs-dbs/ledger-db/ \
       --validator "validator://localhost:5554/?ca-bundle=server.crt&tls-hostname=localhost" \
       --fog-ingest-enclave-css $(pwd)/ingest-enclave.css \
       --listen-port 9090
    ```

    The `--validator` argument has changed to point at the certificate file, and also specify the Common Name that is in the certficiate. Note that if the CN matches the hostname (as in the above example) then this is redundant.## TLS between full-service and LVN

## Full Service Mirror

To use, you will need to start both sides of the mirror.

### End-to-end encryption

It is possible to run the mirror in a mode that causes it to encrypt requests and responses between the private side and the client. In this mode, anyone having access to the public side of the mirror will be unable to tamper with requests/responses or view them. When running in this mode, which is enabled by passing the `--mirror-key` argument to the private side of the mirror, only encrypted requests will be processed and only encrypted responses will be returned.

In order to use this mode, follow the following steps.

1) Ensure that you have NodeJS installed. **The minimum supported version is v12.9.0** (`node -v`)

1) Generate a keypair: `./bin/generate-rsa-keypair`. This will generate two files: `mirror-client.pem` and `mirror-private.pem`.

### TLS Connection

In order to have a tls connection between the public and private sides of the mirror, you need to use a certificate pair. For testing, you can generate these with `openssl req -x509 -sha256 -nodes -newkey rsa:2048 -days 365 -keyout server.key -out server.crt`.

Note that the `Common Name` needs to match the hostname which you would be using to connect to the public side (that has the GRPC listening port).

### Public Mirror

If you would like to run this without end to end encryption use the following command

<<<<<<< HEAD
=======
```sh
./bin/wallet-service-mirror-public --client-listen-uri http://0.0.0.0:9091/ --mirror-listen-uri "insecure-wallet-service-mirror://0.0.0.0/"
```

To run with encryption, use the following command

>>>>>>> 320b31d7
```sh
./bin/wallet-service-mirror-public --client-listen-uri http://0.0.0.0:9091/ --mirror-listen-uri "insecure-wallet-service-mirror://0.0.0.0/"
```

<<<<<<< HEAD
To run with encryption, use the following command

```sh
./bin/wallet-service-mirror-public --client-listen-uri http://0.0.0.0:9091/ --mirror-listen-uri "wallet-service-mirror://0.0.0.0/?tls-chain=server.crt&tls-key=server.key" --allow-self-signed-tls
```

=======
>>>>>>> 320b31d7

### Private Mirror

If you would like to run this without end to end encryption use the following command

```sh
./bin/wallet-service-mirror-private --mirror-public-uri "insecure-wallet-service-mirror://localhost/" --wallet-service-uri http://localhost:9090/wallet
```

To run with encryption, use the following command

```sh
./bin/wallet-service-mirror-private --mirror-public-uri "wallet-service-mirror://localhost/?ca-bundle=server.crt&tls-hostname=localhost" --wallet-service-uri http://localhost:9090/wallet --mirror-key mirror-private.pem
```

NOTE: Notice the --mirror-key flag with the mirror-private.pem file, generated with the generate-rsa-keypair binary.

Once launched, without end to end encryption, you can test it using curl:

Get block information (for block 0):

```
<<<<<<< HEAD
curl -X POST -H 'Content-Type: application/json' -d '{"method": "get_block", "params": {"block_index": "0"}, "jsonrpc": "2.0", "id": 1}' http://localhost:9091/unencrypted-request
=======
curl -X POST -H 'Content-Type: application/json' -d '{"method": "get_block", "params": {"block_index": "0"}, "jsonrpc": "2.0", "id": 1}' http://localhost:9091/unsigned-request
>>>>>>> 320b31d7
```
Returns:
```
{"method":"get_block","result":{"block":{"id":"dba9b5bb61dc3941c6730a4c5e9b81f30f9def32abd4251d0715100072a7425e","version":"0","parent_id":"0000000000000000000000000000000000000000000000000000000000000000","index":"0","cumulative_txo_count":"16","root_element":{"range":{"from":"0","to":"0"},"hash":"0000000000000000000000000000000000000000000000000000000000\
000000"},"contents_hash":"882cea8bf5e082294ae1707ad2841c6f4846ece978d077f15bc090ac97885e81"},"block_contents":{"key_images":[],"outputs":[{"amount":{"commitment":"3a72e2231c1462354dfe6d4c289d05c67a528dfcdba52d8d87c07914c507dc5f","masked_value":"28067792405079518"},"target_key":"8c43d0e80adcf7c8a59f6350d010f7b257f2d6454efa7ca693eb92180a06ee6c","public_key":\
"50c5916be94c0dcba5054fe2852422ec7c5e208cb31355b8e74e8c4ed007a60b","e_fog_hint":"05e32fee11b4612c9fd54f97e9662c8e576ab91d062c62295974cdd940d0a257eb8ce687e9bbbf8e6dccb0ec16bf15ad6902f9c249d2fe1ed198918ec1c614a48b299c657aa32b9e5c3580f24c07e354b31e0100"},{"amou...
```

For the full API documentation, please see the [Full Service API](https://mobilecoin.gitbook.io/full-service-api/).

To test with encryption, please use the [example client](https://github.com/mobilecoinofficial/full-service-mirror/blob/master/example-client.js).

```
node example-client.js 127.0.0.1 9091 mirror-client.pem '{"method": "get_block", "params": {"block_index": "0"}, "jsonrpc": "2.0", "id": 1}'
```<|MERGE_RESOLUTION|>--- conflicted
+++ resolved
@@ -132,28 +132,15 @@
 
 If you would like to run this without end to end encryption use the following command
 
-<<<<<<< HEAD
-=======
 ```sh
 ./bin/wallet-service-mirror-public --client-listen-uri http://0.0.0.0:9091/ --mirror-listen-uri "insecure-wallet-service-mirror://0.0.0.0/"
 ```
 
 To run with encryption, use the following command
 
->>>>>>> 320b31d7
-```sh
-./bin/wallet-service-mirror-public --client-listen-uri http://0.0.0.0:9091/ --mirror-listen-uri "insecure-wallet-service-mirror://0.0.0.0/"
-```
-
-<<<<<<< HEAD
-To run with encryption, use the following command
-
 ```sh
 ./bin/wallet-service-mirror-public --client-listen-uri http://0.0.0.0:9091/ --mirror-listen-uri "wallet-service-mirror://0.0.0.0/?tls-chain=server.crt&tls-key=server.key" --allow-self-signed-tls
 ```
-
-=======
->>>>>>> 320b31d7
 
 ### Private Mirror
 
@@ -176,11 +163,7 @@
 Get block information (for block 0):
 
 ```
-<<<<<<< HEAD
 curl -X POST -H 'Content-Type: application/json' -d '{"method": "get_block", "params": {"block_index": "0"}, "jsonrpc": "2.0", "id": 1}' http://localhost:9091/unencrypted-request
-=======
-curl -X POST -H 'Content-Type: application/json' -d '{"method": "get_block", "params": {"block_index": "0"}, "jsonrpc": "2.0", "id": 1}' http://localhost:9091/unsigned-request
->>>>>>> 320b31d7
 ```
 Returns:
 ```
